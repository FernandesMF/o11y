apiVersion: tekton.dev/v1
kind: PipelineRun
metadata:
  annotations:
    build.appstudio.openshift.io/repo: https://github.com/redhat-appstudio/o11y?rev={{revision}}
    build.appstudio.redhat.com/commit_sha: '{{revision}}'
    build.appstudio.redhat.com/pull_request_number: '{{pull_request_number}}'
    build.appstudio.redhat.com/target_branch: '{{target_branch}}'
    pipelinesascode.tekton.dev/max-keep-runs: "3"
    pipelinesascode.tekton.dev/on-cel-expression: event == "pull_request" && target_branch
      == "main"
    pipelinesascode.tekton.dev/task: "[.tekton/kube-linter-oci-ta.yaml]"
  creationTimestamp: null
  labels:
    appstudio.openshift.io/application: o11y
    appstudio.openshift.io/component: o11y
    pipelines.appstudio.openshift.io/type: build
  name: o11y-on-pull-request
  namespace: rhtap-o11y-tenant
spec:
  params:
  - name: dockerfile
    value: Dockerfile
  - name: git-url
    value: '{{repo_url}}'
  - name: image-expires-after
    value: 5d
  - name: output-image
    value: quay.io/redhat-user-workloads/rhtap-o11y-tenant/o11y/o11y:on-pr-{{revision}}
  - name: path-context
    value: .
  - name: revision
    value: '{{revision}}'
  - name: target-branch
    value: '{{target_branch}}'
  pipelineSpec:
    finally:
    - name: show-sbom
      params:
      - name: IMAGE_URL
        value: $(tasks.build-container.results.IMAGE_URL)
      taskRef:
        params:
        - name: name
          value: show-sbom
        - name: bundle
          value: quay.io/redhat-appstudio-tekton-catalog/task-show-sbom:0.1@sha256:8062d5b13b5236030407cbd620a75cb7c091f43be178eeefea58d2e3dddcaa74
        - name: kind
          value: task
        resolver: bundles
    - name: show-summary
      params:
      - name: pipelinerun-name
        value: $(context.pipelineRun.name)
      - name: git-url
        value: $(tasks.clone-repository.results.url)?rev=$(tasks.clone-repository.results.commit)
      - name: image-url
        value: $(params.output-image)
      - name: build-task-status
        value: $(tasks.build-container.status)
      taskRef:
        params:
        - name: name
          value: summary
        - name: bundle
          value: quay.io/redhat-appstudio-tekton-catalog/task-summary:0.2@sha256:ac5b078500566c204eaa23e3aea1e2f7e003ac750514198419cb322a2eaf177a
        - name: kind
          value: task
        resolver: bundles
    params:
    - description: Source Repository URL
      name: git-url
      type: string
    - default: ""
      description: Revision of the Source Repository
      name: revision
      type: string
    - default: ""
      name: target-branch
      type: string
    - description: Fully Qualified Output Image
      name: output-image
      type: string
    - default: .
      description: Path to the source code of an application's component from where
        to build image.
      name: path-context
      type: string
    - default: Dockerfile
      description: Path to the Dockerfile inside the context specified by parameter
        path-context
      name: dockerfile
      type: string
    - default: "false"
      description: Force rebuild image
      name: rebuild
      type: string
    - default: "false"
      description: Skip checks against built image
      name: skip-checks
      type: string
    - default: "true"
      description: Skip optional checks, set false if you want to run optional checks
      name: skip-optional
      type: string
    - default: "false"
      description: Execute the build with network isolation
      name: hermetic
      type: string
    - default: ""
      description: Build dependencies to be prefetched by Cachi2
      name: prefetch-input
      type: string
    - default: "false"
      description: Java build
      name: java
      type: string
    - default: ""
      description: Image tag expiration time, time values could be something like
        1h, 2d, 3w for hours, days, and weeks, respectively.
      name: image-expires-after
    - default: "true"
      description: Build a source image.
      name: build-source-image
      type: string
    - default: "true"
      description: Enable dev-package-managers in prefetch task
      name: prefetch-dev-package-managers-enabled
      type: string
    results:
    - description: ""
      name: IMAGE_URL
      value: $(tasks.build-container.results.IMAGE_URL)
    - description: ""
      name: IMAGE_DIGEST
      value: $(tasks.build-container.results.IMAGE_DIGEST)
    - description: ""
      name: CHAINS-GIT_URL
      value: $(tasks.clone-repository.results.url)
    - description: ""
      name: CHAINS-GIT_COMMIT
      value: $(tasks.clone-repository.results.commit)
    - description: ""
      name: JAVA_COMMUNITY_DEPENDENCIES
      value: $(tasks.build-container.results.JAVA_COMMUNITY_DEPENDENCIES)
    tasks:
    - name: rpms-signature-scan
      params:
      - name: image-url
        value: $(tasks.build-container.results.IMAGE_URL)
      - name: image-digest
        value: $(tasks.build-container.results.IMAGE_DIGEST)
      - name: fail-unsigned
        value: true
      taskRef:
        params:
          - name: name
            value: rpms-signature-scan
          - name: bundle
            value: quay.io/konflux-ci/tekton-catalog/task-rpms-signature-scan:0.2@sha256:28aaf87d61078a0aeeeabcae455eda7d05c4f9b81d8995bdcf3dde95c1a7a77b
          - name: kind
            value: task
        resolver: bundles
    - name: init
      params:
      - name: image-url
        value: $(params.output-image)
      - name: rebuild
        value: $(params.rebuild)
      - name: skip-checks
        value: $(params.skip-checks)
      - name: skip-optional
        value: $(params.skip-optional)
      - name: pipelinerun-name
        value: $(context.pipelineRun.name)
      - name: pipelinerun-uid
        value: $(context.pipelineRun.uid)
      taskRef:
        params:
        - name: name
          value: init
        - name: bundle
          value: quay.io/redhat-appstudio-tekton-catalog/task-init:0.2@sha256:07b8eb6a9533525a397c296246d3eb6ec4771b520a1bfee817ce2b7ede25c43d
        - name: kind
          value: task
        resolver: bundles
    - name: clone-repository
      params:
      - name: url
        value: $(params.git-url)
      - name: revision
        value: $(params.revision)
      - name: ociStorage
        value: "$(params.output-image).git"
      - name: ociArtifactExpiresAfter
        value: "$(params.image-expires-after)"
      runAfter:
      - init
      taskRef:
        params:
        - name: name
          value: git-clone-oci-ta
        - name: bundle
          value: quay.io/konflux-ci/tekton-catalog/task-git-clone-oci-ta:0.1@sha256:4bf48d038ff12d25bdeb5ab3e98dc2271818056f454c83d7393ebbd413028147
        - name: kind
          value: task
        resolver: bundles
      when:
      - input: $(tasks.init.results.build)
        operator: in
        values:
        - "true"
      workspaces:
      - name: basic-auth
        workspace: git-auth
    - name: prefetch-dependencies
      params:
      - name: input
        value: $(params.prefetch-input)
      - name: hermetic
        value: "$(params.hermetic)"
      - name: dev-package-managers
        value: $(params.prefetch-dev-package-managers-enabled)
      - name: SOURCE_ARTIFACT
        value: $(tasks.clone-repository.results.SOURCE_ARTIFACT)
      - name: ociStorage
        value: $(params.output-image).prefetch
      - name: ociArtifactExpiresAfter
        value: $(params.image-expires-after)
      runAfter:
      - clone-repository
      taskRef:
        params:
        - name: name
          value: prefetch-dependencies-oci-ta
        - name: bundle
          value: quay.io/konflux-ci/tekton-catalog/task-prefetch-dependencies-oci-ta:0.1@sha256:0203960a9d15b184545d387296f9d47801feba1219083af5917c44d94329ef93
        - name: kind
          value: task
        resolver: bundles
    - name: check-and-test-prometheus-rules
      params:
        - name: SOURCE_ARTIFACT
          value: $(tasks.clone-repository.results.SOURCE_ARTIFACT)
      runAfter:
        - clone-repository
      taskSpec:
        params:
          - description: The Trusted Artifact URI pointing to the artifact with the application source code.
            name: SOURCE_ARTIFACT
            type: string
        stepTemplate:
          volumeMounts:
            - mountPath: /var/workdir
              name: workdir
        steps:
          - name: use-trusted-artifact
            image: quay.io/redhat-appstudio/build-trusted-artifacts:latest@sha256:a83c92fc0a1e2c785937c6612dc8c8237818535543f00ecaf6b3b77a35f76259
            args:
              - use
              - $(params.SOURCE_ARTIFACT)=/var/workdir/source
          - name: check-and-test-all
            image: quay.io/rhobs/obsctl-reloader-rules-checker:1.0.7
            workingDir: /var/workdir/source
            script: |
              yum install -y make && \
              CMD=obsctl-reloader-rules-checker make check-and-test
        volumes:
          - name: workdir
            emptyDir: {}
    - name: yaml-lint
      runAfter:
        - clone-repository
      params:
        - name: SOURCE_ARTIFACT
          value: $(tasks.clone-repository.results.SOURCE_ARTIFACT)
      taskSpec:
        params:
          - description: The Trusted Artifact URI pointing to the artifact with the application source code.
            name: SOURCE_ARTIFACT
            type: string
        stepTemplate:
          volumeMounts:
            - mountPath: /var/workdir
              name: workdir
        steps:
          - name: use-trusted-artifact
            image: quay.io/redhat-appstudio/build-trusted-artifacts:latest@sha256:a83c92fc0a1e2c785937c6612dc8c8237818535543f00ecaf6b3b77a35f76259
            args:
              - use
              - $(params.SOURCE_ARTIFACT)=/var/workdir/source
          - name: yaml-lint
            image: registry.access.redhat.com/ubi9/python-39:latest
            workingDir: /var/workdir/source
            script: make install_pipenv sync_pipenv lint_yamls
        volumes:
          - name: workdir
            emptyDir: {}
    - name: run-gitlint
      params:
        - name: target-branch
          value: $(params.target-branch)
        - name: SOURCE_ARTIFACT
          value: $(tasks.clone-repository.results.SOURCE_ARTIFACT)
      runAfter:
        - clone-repository
      taskSpec:
        params:
          - name: target-branch
          - description: The Trusted Artifact URI pointing to the artifact with the application source code.
            name: SOURCE_ARTIFACT
            type: string
        stepTemplate:
          volumeMounts:
            - mountPath: /var/workdir
              name: workdir
          # This is needed because the steps below both write to git source but execute as
          # different users by default.
          securityContext:
            runAsUser: 0
        steps:
          - name: use-trusted-artifact
            image: quay.io/redhat-appstudio/build-trusted-artifacts:latest@sha256:a83c92fc0a1e2c785937c6612dc8c8237818535543f00ecaf6b3b77a35f76259
            args:
              - use
              - $(params.SOURCE_ARTIFACT)=/var/workdir/source
          - name: run-gitlint
            image: registry.access.redhat.com/ubi9/python-39:latest
            workingDir: /var/workdir/source
            script: |
              #!/bin/bash -ex
              python -m pip install gitlint
              git config --global --add safe.directory '*'
              git fetch origin "$(params.target-branch)"
              gitlint --fail-without-commits --commits "origin/$(params.target-branch)..HEAD"
        volumes:
          - name: workdir
            emptyDir: {}
    - name: run-kubelint
      runAfter:
      - clone-repository
      taskRef:
        name: kube-linter-oci-ta
      params:
      - name: SOURCE_ARTIFACT
        value: $(tasks.clone-repository.results.SOURCE_ARTIFACT)
      - name: config_file_path
        value: .kube-linter.yaml
    - name: run-go-unit-tests
      params:
        - name: SOURCE_ARTIFACT
          value: $(tasks.clone-repository.results.SOURCE_ARTIFACT)
      runAfter:
        - clone-repository
      taskSpec:
        params:
          - description: The Trusted Artifact URI pointing to the artifact with the application source code.
            name: SOURCE_ARTIFACT
            type: string
        stepTemplate:
          volumeMounts:
            - mountPath: /var/workdir
              name: workdir
          # This is needed because the steps below both write to git source but execute as
          # different users by default.
          securityContext:
            runAsUser: 0
        steps:
          - name: use-trusted-artifact
            image: quay.io/redhat-appstudio/build-trusted-artifacts:latest@sha256:a83c92fc0a1e2c785937c6612dc8c8237818535543f00ecaf6b3b77a35f76259
            args:
              - use
              - $(params.SOURCE_ARTIFACT)=/var/workdir/source
          - name: go-unit-tests
            image: registry.access.redhat.com/ubi9/go-toolset:1.21.11-9
            workingDir: /var/workdir/source
            script: |
              go get -v -t -d ./...
              go test -v ./...
        volumes:
          - name: workdir
            emptyDir: {}
    - name: test-kustomize-build
      params:
        - name: SOURCE_ARTIFACT
          value: $(tasks.clone-repository.results.SOURCE_ARTIFACT)
      runAfter:
        - clone-repository
      taskSpec:
        params:
          - description: The Trusted Artifact URI pointing to the artifact with the application source code.
            name: SOURCE_ARTIFACT
            type: string
        stepTemplate:
          volumeMounts:
            - mountPath: /var/workdir
              name: workdir
        steps:
          - name: use-trusted-artifact
            image: quay.io/redhat-appstudio/build-trusted-artifacts:latest@sha256:a83c92fc0a1e2c785937c6612dc8c8237818535543f00ecaf6b3b77a35f76259
            args:
              - use
              - $(params.SOURCE_ARTIFACT)=/var/workdir/source
          - name: kustomize-build
            image: registry.access.redhat.com/ubi8/ubi:latest
            workingDir: /var/workdir/source
            script: yum install -y make && make kustomize-build
        volumes:
          - name: workdir
            emptyDir: {}
    - name: build-container
      params:
      - name: IMAGE
        value: $(params.output-image)
      - name: DOCKERFILE
        value: $(params.dockerfile)
      - name: CONTEXT
        value: $(params.path-context)
      - name: HERMETIC
        value: $(params.hermetic)
      - name: PREFETCH_INPUT
        value: $(params.prefetch-input)
      - name: IMAGE_EXPIRES_AFTER
        value: $(params.image-expires-after)
      - name: COMMIT_SHA
        value: $(tasks.clone-repository.results.commit)
      - name: SOURCE_ARTIFACT
        value: $(tasks.prefetch-dependencies.results.SOURCE_ARTIFACT)
      - name: CACHI2_ARTIFACT
        value: $(tasks.prefetch-dependencies.results.CACHI2_ARTIFACT)
      runAfter:
      - prefetch-dependencies
      taskRef:
        params:
        - name: name
          value: buildah-oci-ta
        - name: bundle
<<<<<<< HEAD
          value: quay.io/konflux-ci/tekton-catalog/task-buildah-oci-ta:0.2@sha256:a76ef0b096c5d00cd496def55068b8aedb23110cf095ac516e66329ed0ccbff7
=======
          value: quay.io/konflux-ci/tekton-catalog/task-buildah-oci-ta:0.2@sha256:374069c6b90b2fd66a7f8bef1a5a224cc19d136031e67775b401f74808311848
>>>>>>> 3113a924
        - name: kind
          value: task
        resolver: bundles
      when:
      - input: $(tasks.init.results.build)
        operator: in
        values:
        - "true"
    - name: build-source-image
      params:
      - name: BINARY_IMAGE
        value: $(params.output-image)
      - name: SOURCE_ARTIFACT
        value: $(tasks.prefetch-dependencies.results.SOURCE_ARTIFACT)
      - name: CACHI2_ARTIFACT
        value: $(tasks.prefetch-dependencies.results.CACHI2_ARTIFACT)
      runAfter:
      - build-container
      taskRef:
        params:
        - name: name
          value: source-build-oci-ta
        - name: bundle
          value: quay.io/konflux-ci/tekton-catalog/task-source-build-oci-ta:0.1@sha256:6c120edf9905f7998ae5bc979dcca70a282bdca4397b349ac1829e9b4568a1a8
        - name: kind
          value: task
        resolver: bundles
      when:
      - input: $(tasks.init.results.build)
        operator: in
        values:
        - "true"
      - input: $(params.build-source-image)
        operator: in
        values:
        - "true"
    - name: deprecated-base-image-check
      params:
      - name: IMAGE_URL
        value: $(tasks.build-container.results.IMAGE_URL)
      - name: IMAGE_DIGEST
        value: $(tasks.build-container.results.IMAGE_DIGEST)
      runAfter:
      - build-container
      taskRef:
        params:
        - name: name
          value: deprecated-image-check
        - name: bundle
          value: quay.io/redhat-appstudio-tekton-catalog/task-deprecated-image-check:0.4@sha256:566ae0df80f8447558595a996627bf0b5482dc0eaa9fbc33b8154587aed51a05
        - name: kind
          value: task
        resolver: bundles
      when:
      - input: $(params.skip-checks)
        operator: in
        values:
        - "false"
    - name: clair-scan
      params:
      - name: image-digest
        value: $(tasks.build-container.results.IMAGE_DIGEST)
      - name: image-url
        value: $(tasks.build-container.results.IMAGE_URL)
      runAfter:
      - build-container
      taskRef:
        params:
        - name: name
          value: clair-scan
        - name: bundle
          value: quay.io/redhat-appstudio-tekton-catalog/task-clair-scan:0.2@sha256:45d1c904ee61c6c227011b0d70f5c7c8786376d2d06f4f8c9acc5e706c4b9b4c
        - name: kind
          value: task
        resolver: bundles
      when:
      - input: $(params.skip-checks)
        operator: in
        values:
        - "false"
    - name: sast-snyk-check
      params:
      - name: SOURCE_ARTIFACT
        value: $(tasks.prefetch-dependencies.results.SOURCE_ARTIFACT)
      - name: image-digest
        value: $(tasks.build-container.results.IMAGE_DIGEST)
      - name: image-url
        value: $(tasks.build-container.results.IMAGE_URL)
      runAfter:
      - prefetch-dependencies
      taskRef:
        params:
        - name: name
          value: sast-snyk-check-oci-ta
        - name: bundle
          value: quay.io/konflux-ci/tekton-catalog/task-sast-snyk-check-oci-ta:0.3@sha256:d97a712f8b3369500563d2c302ae93d8cd94a5723d5047e6e9bb3a2066773086
        - name: kind
          value: task
        resolver: bundles
      when:
      - input: $(params.skip-checks)
        operator: in
        values:
        - "false"
    - name: clamav-scan
      params:
      - name: image-digest
        value: $(tasks.build-container.results.IMAGE_DIGEST)
      - name: image-url
        value: $(tasks.build-container.results.IMAGE_URL)
      runAfter:
      - build-container
      taskRef:
        params:
        - name: name
          value: clamav-scan
        - name: bundle
          value: quay.io/redhat-appstudio-tekton-catalog/task-clamav-scan:0.1@sha256:106d938d52f05abd2ec53edb7e6dbf5015641386104583797bfc1fff2bc0d2af
        - name: kind
          value: task
        resolver: bundles
      when:
      - input: $(params.skip-checks)
        operator: in
        values:
        - "false"
    - name: sbom-json-check
      params:
      - name: IMAGE_URL
        value: $(tasks.build-container.results.IMAGE_URL)
      - name: IMAGE_DIGEST
        value: $(tasks.build-container.results.IMAGE_DIGEST)
      runAfter:
      - build-container
      taskRef:
        params:
        - name: name
          value: sbom-json-check
        - name: bundle
          value: quay.io/redhat-appstudio-tekton-catalog/task-sbom-json-check:0.2@sha256:a8f1748144a51dbb90d140ae788a95e05d65dcdd0625efceedce2f5ae755c654
        - name: kind
          value: task
        resolver: bundles
      when:
      - input: $(params.skip-checks)
        operator: in
        values:
        - "false"
    workspaces:
    - name: git-auth
      optional: true
  taskRunTemplate: {}
  workspaces:
  - name: git-auth
    secret:
      secretName: '{{ git_auth_secret }}'
status: {}<|MERGE_RESOLUTION|>--- conflicted
+++ resolved
@@ -435,11 +435,7 @@
         - name: name
           value: buildah-oci-ta
         - name: bundle
-<<<<<<< HEAD
-          value: quay.io/konflux-ci/tekton-catalog/task-buildah-oci-ta:0.2@sha256:a76ef0b096c5d00cd496def55068b8aedb23110cf095ac516e66329ed0ccbff7
-=======
           value: quay.io/konflux-ci/tekton-catalog/task-buildah-oci-ta:0.2@sha256:374069c6b90b2fd66a7f8bef1a5a224cc19d136031e67775b401f74808311848
->>>>>>> 3113a924
         - name: kind
           value: task
         resolver: bundles
