--- conflicted
+++ resolved
@@ -32,13 +32,7 @@
 	github.com/spf13/pflag v1.0.6 // indirect
 	github.com/x448/float16 v0.8.4 // indirect
 	go.yaml.in/yaml/v2 v2.4.2 // indirect
-<<<<<<< HEAD
 	go.yaml.in/yaml/v3 v3.0.4 // indirect
-	golang.org/x/net v0.41.0 // indirect
-=======
-	go.yaml.in/yaml/v3 v3.0.3 // indirect
-	golang.org/x/net v0.42.0 // indirect
->>>>>>> a41beeda
 	golang.org/x/oauth2 v0.30.0 // indirect
 	golang.org/x/term v0.33.0 // indirect
 	golang.org/x/text v0.27.0 // indirect
